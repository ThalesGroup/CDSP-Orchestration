#######################################################################################################################
# File:             CipherTrustManager-Tokens.psm1                                                                    #
# Author:           Anurag Jain, Developer Advocate                                                                   #
# Author:           Marc Seguin, Developer Advocate                                                                   #
# Publisher:        Thales Group                                                                                      #
# Copyright:        (c) 2022 Thales Group. All rights reserved.                                                       #
# Notes:            This module is loaded by the master module, CipherTrustManager                                    #
#                   Do not load this directly                                                                         #
#######################################################################################################################

<<<<<<< HEAD
#Allow for backwards compatibility with PowerShell 5.1
#Set default Param for Invoke-RestMethod in PS 6+ to "-SkipCertificateCheck" to true.
#For PS 5.x to use SSL handler bypass code.

if($PSVersionTable.PSVersion.Major -ge 6){
    Write-Debug "Setting PS6+ Defaults - ClientMgmt Tokens Module"
    $PSDefaultParameterValues = @{
        "Invoke-RestMethod:SkipCertificateCheck"=$True
        "ConvertTo-JSON:Depth"=5
    }
}else{
    Write-Debug "Setting PS5.1 Defaults - ClientMgmt Tokens Module"
    $PSDefaultParameterValues = @{"ConvertTo-JSON:Depth"=5}
    # Allow the use of self signed certificates and set TLS
    [Net.ServicePointManager]::SecurityProtocol = [Net.SecurityProtocolType]::Tls12
    # C# class to create callback
    $code = @"
    public class SSLHandler
    {
        public static System.Net.Security.RemoteCertificateValidationCallback GetSSLHandler()
        {
            return new System.Net.Security.RemoteCertificateValidationCallback((sender, certificate, chain, policyErrors) => { return true; });
        }
    }
"@
    # Compile the class
    Add-Type -TypeDefinition $code

    #disable checks using new class
    [System.Net.ServicePointManager]::ServerCertificateValidationCallback = [SSLHandler]::GetSSLHandler()
}

=======
####
# Local Variables
####
$target_uri = "/client-management/regtokens"
####
>>>>>>> 4835cf19

<#
    .SYNOPSIS
        Get-CM_AuthTokens
    .DESCRIPTION
        Returns a list of refresh tokens. 
#    .PARAMETER server
##    Specifies the IP Address or FQDN of CipherTrust Manager.
#
#    .PARAMETER credential
#    Specifies the "credential (username/password) authorized to connect with CipherTrust manager.
#
#    .INPUTS
#    None. You cannot pipe objects to Connect-CipherTrustManager.
#
#    .OUTPUTS
#    None. Connect-CipherTrustManager returns a proxy to this connection.
#
#    .EXAMPLE
#    PS> Connect-CipherTrustManager -server 10.23.104.40 -user "user1" -pass "P@ssw0rd!"
#
#    .LINK
#    Online version: <github docs>
#>

function Get-CM_AuthTokens {
    param
    (
        [string] $grant_type = "password", 
        [string] $user = $(Throw "Please specify the username with authorized access to CipherTrust Manager"), 
        [string] $pass = $(Throw "Please specify the password associated with the username") 
    )

    # {
    #     "grant_type": "password",
    #     "username": "steve",
    #     "password": "mysecretword",
    #     "labels": [
    #       "myapp",
    #       "cli"
    #     ]
    #   }

    Write-Debug "Getting token list from CipherTrust Manager..."
    Test-CMJWT
    $CM_Session.REST_URL = "https://" + ($CM_Session.KMS_IP) + "/api/v1"
    #Authenticate with CM, get JWT and set BEARER token in Headers
    return
}

function New-CM_ClientToken {
    param(
        [Parameter(Mandatory = $false,
            ValueFromPipelineByPropertyName = $true )]
        [string] $ca_id,
        [Parameter(Mandatory = $false,
            ValueFromPipelineByPropertyName = $true )]
        [int] $cert_duration,
        [Parameter(Mandatory = $false,
            ValueFromPipelineByPropertyName = $true )]
        [string] $lifetime,
        [Parameter(Mandatory = $false,
            ValueFromPipelineByPropertyName = $true )]
        [int] $max_clients,
        [Parameter(Mandatory = $false,
            ValueFromPipelineByPropertyName = $true )]
        [string] $name_prefix,
        [Parameter(Mandatory = $false,
            ValueFromPipelineByPropertyName = $true )]
        [hashtable] $label        
    )    

    Write-Debug "Creating a new Client Registration Token on CM"
    $endpoint = $CM_Session.REST_URL + $target_uri
    Write-Debug "Endpoint: $($endpoint)"

    $elementId = $null

    # Mandatory Parameters
    $body = @{}

    # Optional Parameters
    if ($ca_id) { $body.add('ca_id', $ca_id) }
    if ($cert_duration) { $body.add('cert_duration', $cert_duration) }
    if ($label) { $body.add('label', $label) }
    if ($lifetime) { $body.add('lifetime', $lifetime) }
    if ($max_clients) { $body.add('max_clients', $max_clients) }
    if ($name_prefix) { $body.add('name_prefix', $name_prefix) }
    
    $jsonBody = $body | ConvertTo-Json -Depth 5
    Write-Debug "JSON Body: $($jsonBody)"

    Try {
        Write-Debug "Testing JWT"
        Test-CMJWT #Make sure we have an up-to-date jwt
        $headers = @{
            Authorization = "Bearer $($CM_Session.AuthToken)"
        }
        Write-Debug "Headers: $($headers)"    
        $response = Invoke-RestMethod -SkipCertificateCheck -Method 'POST' -Uri $endpoint -Body $jsonBody -Headers $headers -ContentType 'application/json'
        Write-Debug "Response: $($response)"  
        $elementId = $response.token  
    }
    Catch {
        $StatusCode = $_.Exception.Response.StatusCode
        if ($StatusCode -EQ [System.Net.HttpStatusCode]::Conflict) {
            Write-Error "Error $([int]$StatusCode) $($StatusCode): Token already exists"
            return
        }
        elseif ($StatusCode -EQ [System.Net.HttpStatusCode]::Unauthorized) {
            Write-Error "Error $([int]$StatusCode) $($StatusCode): Unable to connect to CipherTrust Manager with current credentials"
            return
        }
        else {
            Write-Error "Error $([int]$StatusCode) $($StatusCode): $($_.Exception.Response.ReasonPhrase)" -ErrorAction Stop
        }
    }
    Write-Debug "Token created"
    return $elementId
}
    
Export-ModuleMember -Function Get-CM_AuthTokens
Export-ModuleMember -Function New-CM_ClientToken<|MERGE_RESOLUTION|>--- conflicted
+++ resolved
@@ -8,7 +8,6 @@
 #                   Do not load this directly                                                                         #
 #######################################################################################################################
 
-<<<<<<< HEAD
 #Allow for backwards compatibility with PowerShell 5.1
 #Set default Param for Invoke-RestMethod in PS 6+ to "-SkipCertificateCheck" to true.
 #For PS 5.x to use SSL handler bypass code.
@@ -41,13 +40,11 @@
     [System.Net.ServicePointManager]::ServerCertificateValidationCallback = [SSLHandler]::GetSSLHandler()
 }
 
-=======
 ####
 # Local Variables
 ####
 $target_uri = "/client-management/regtokens"
 ####
->>>>>>> 4835cf19
 
 <#
     .SYNOPSIS
