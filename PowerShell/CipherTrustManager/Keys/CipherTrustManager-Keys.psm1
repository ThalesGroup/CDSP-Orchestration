#######################################################################################################################
# File:             CipherTrustManager-Keys.psm1                                                                    #
# Author:           Anurag Jain, Developer Advocate                                                                   #
# Author:           Marc Seguin, Developer Advocate                                                                   #
# Publisher:        Thales Group                                                                                      #
# Copyright:        (c) 2022 Thales Group. All rights reserved.                                                       #
# Notes:            This module is loaded by the master module, CipherTrustManager                                    #
#                   Do not load this directly                                                                         #
#######################################################################################################################

####
# ENUMS
####
#Usage Masks
[flags()] Enum UsageMaskTable {
    Sign = 1 
    Verify = 2 
    Encrypt = 4
    Decrypt = 8 
    WrapKey = 16 
    UnwrapKey = 32
    Export = 64 
    MACGenerate = 128 
    MACVerify = 256 
    DeriveKey = 512
    ContentCommitment = 1024 
    KeyAgreement = 2048
    CertificateSign = 4096 
    CRLSign = 8192
    GenerateCryptogram = 16384
    ValidateCryptogram = 32768 
    TranslateEncrypt = 65536 
    TranslateDecrypt = 131072 
    TranslateWrap = 262144
    TranslateUnwrap = 524288 
    FPEEncrypt = 1048576
    FPEDecrypt = 2097152 
}
###
# Supported Algorithms
Add-Type -TypeDefinition @"
   public enum KeyAlgorithms {
    aes,
    tdes,
    rsa,
    ec,
    seed,
    aria,
    opaque
}
"@
# Was not able to include in enum due to hyphen
#    hmac-sha1,
#    hmac-sha256,
#    hmac-sha384,
#    hmac-sha512,
#
####
####
# Local Variables
####
$target_uri = "/vault/keys2"
$target_search_uri = "/vault/query-keys/"
####
<<<<<<< HEAD

#Allow for backwards compatibility with PowerShell 5.1
#Set default Param for Invoke-RestMethod in PS 6+ to "-SkipCertificateCheck" to true.
#For PS 5.x to use SSL handler bypass code.

if($PSVersionTable.PSVersion.Major -ge 6){
    Write-Debug "Setting PS6+ Defaults - Keys Module"
    $PSDefaultParameterValues = @{
        "Invoke-RestMethod:SkipCertificateCheck"=$True
        "ConvertTo-JSON:Depth"=5
    }
}else{
    Write-Debug "Setting PS5.1 Defaults - Keys Module"
    $PSDefaultParameterValues = @{"ConvertTo-JSON:Depth"=5}
    # Allow the use of self signed certificates and set TLS
    [Net.ServicePointManager]::SecurityProtocol = [Net.SecurityProtocolType]::Tls12
    # C# class to create callback
    $code = @"
    public class SSLHandler
    {
        public static System.Net.Security.RemoteCertificateValidationCallback GetSSLHandler()
        {
            return new System.Net.Security.RemoteCertificateValidationCallback((sender, certificate, chain, policyErrors) => { return true; });
        }
    }
"@
    # Compile the class
    Add-Type -TypeDefinition $code

    #disable checks using new class
    [System.Net.ServicePointManager]::ServerCertificateValidationCallback = [SSLHandler]::GetSSLHandler()
}


=======
>>>>>>> 4835cf19
<#
    .SYNOPSIS
        Create a key in CipherTrust Manager
    .DESCRIPTION
        Keys are the cryptographic material used in crypto operations.

        Keys can be symmetric or asymmetric, in various sizes and algorithms. The crypto endpoints take key identifiers as parameters to specify which key to use. If the key is exportable, the key material can be exported to the caller and used for local encryption.
    .PARAMETER keyname 
        Friendly name. The key name should not contain special characters such as angular brackets (<,>) and backslash ().
    .PARAMETER usageMask 
        Cryptographic usage mask. Add the usage masks to allow certain usages based on [UsageMaskTable] enum 
        Add the usage mask values to allow the usages. To set all usage mask bits, use 4194303.
    .PARAMETER algorithm
        Cryptographic algorithm this key is used with based on [KeyAlgorithms] enum. Defaults to 'aes'
    .PARAMETER size
        Bit length for the key
    .PARAMETER Unexportable
        Key is NOT Exportable. Defaults to false
    .PARAMETER Undeletable   
        Key is NOT Deletable. Defaults to false
    .PARAMETER NoVersionedKey
        Key does not have versioning. This is a fixed key that cannot be rotated. Default is `versioned keys`
    .EXAMPLE
        PS> New-CMKey -keyname <keyname> -usageMask <usageMask> -algorithm <algorithm> -size <size>

        This shows the minimum parameters necessary to create a key. By default, this key will be created as a versioned key that can be exported and can be deleted
    .EXAMPLE
        PS> New-CMKey -keyname $name -usageMask $usageMask -algorithm $algorithm -size $size -Undeleteable

        This shows the minimum parameters necessary to create a key that CANNOT BE DELETED. By default, this key will be created as a versioned key that can be exported
    .EXAMPLE
        PS> New-CMKey -keyname $name -usageMask $usageMask -algorithm $algorithm -size $size -Unexportable

        This shows the minimum parameters necessary to create a key that CANNOT BE EXPORTED. By default, this key will be created as a versioned key that can be deleted
    .EXAMPLE
        PS> New-CMKey -keyname $name -usageMask $usageMask -algorithm $algorithm -size $size -NoVersionedKey

        This shows the minimum parameters necessary to create a key with NO VERSION CONTROL. By default, this key will be created can be exported and can be deleted
    .LINK
        https://github.com/thalescpl-io/CDSP_Orchestration/tree/main/PowerShell/CipherTrustManager
#>
function New-CMKey {
    param
    (
        [Parameter(Mandatory = $false,
            ValueFromPipelineByPropertyName = $true)]
        [string] $name, 
        [Parameter(Mandatory = $true,
            ValueFromPipelineByPropertyName = $true)]
        [UsageMaskTable] $usageMask, 
        [Parameter(Mandatory = $false,
            ValueFromPipelineByPropertyName = $true)]
        [Alias("algo")]
        [KeyAlgorithms] $algorithm = "aes", 
        [Parameter(Mandatory = $true,
            ValueFromPipelineByPropertyName = $true)]
        [int] $size,
        [Parameter(Mandatory = $false,
            ValueFromPipelineByPropertyName = $true)]
        [bool] $Unexportable,
        [Parameter(Mandatory = $false,
            ValueFromPipelineByPropertyName = $true)]
        [bool] $Undeletable,
        [Parameter(Mandatory = $false,
            ValueFromPipelineByPropertyName = $true)]
        [hashtable] $meta,
        [Parameter(Mandatory = $false,
            ValueFromPipelineByPropertyName = $true)]
        [bool] $xts
    )
    Write-Debug "Start: $($MyInvocation.MyCommand.Name)"

    Write-Debug "Creating a Key in CM"
    $endpoint = $CM_Session.REST_URL + $target_uri
    Write-Debug "Endpoint: $($endpoint)"
    $keyID = $null

    $body = @{
        'name'      = "$name"
        'usageMask' = [int]$usageMask
        'algorithm' = "$algorithm"
        'size'      = 256
    }

    # Optional
    if ($Unexportable -ne $null) { $body.add('unexportable', $Unexportable) }
    if ($Undeletable -ne $null) { $body.add('undeletable', $Undeletable) }
    if ($meta) { $body.add('meta', $meta) }
    if ($xts -ne $null) { $body.add('xts', $xts) }

    $jsonBody = $body | ConvertTo-Json -Depth 5
    Write-Debug "JSON Body: $($jsonBody)"

    Try {
        Test-CMJWT #Make sure we have an up-to-date jwt
        $headers = @{
            Authorization = "Bearer " + $CM_Session.AuthToken
        }
        Write-Debug "Headers: $($headers)"    
        $response = Invoke-RestMethod  -Method 'Post' -Uri $endpoint -Body $jsonBody -Headers $headers -ContentType 'application/json'
        Write-Debug "Response: $($response)"  
        $keyID = $response.id
    }
    Catch {
        $StatusCode = $_.Exception.Response.StatusCode
        if ($StatusCode -EQ [System.Net.HttpStatusCode]::Conflict) {
            Write-Error "Conflict: Key already exists by that name" -ErrorAction Continue
        }
        else {
            Write-Error "Expected 200, got $([int]$StatusCode)" -ErrorAction Stop
        }
    }

    Write-Debug $keyID
    Write-Debug "End: $($MyInvocation.MyCommand.Name)"
    return $keyID
}

function New-CMKeyMeta {
    param(
        [Parameter(Mandatory = $false,
            ValueFromPipelineByPropertyName = $true)]
        [switch] $NoVersionedKey = $false,
        [Parameter(Mandatory = $false,
            ValueFromPipelineByPropertyName = $true )]
        [String] $ownerId,
        [Parameter(Mandatory = $false,
            ValueFromPipelineByPropertyName = $true )]
        [hashtable] $permissions,
        [Parameter(Mandatory = $false,
            ValueFromPipelineByPropertyName = $true )]
        [hashtable] $cte
    )
    Write-Debug "Start: $($MyInvocation.MyCommand.Name)"

    $response = @{}
    if (-NOT $NoVersionedKey) { $response.add('versionedKey', $true) }
    if ($ownerId) { $response.add('ownerId', $ownerId) }
    if ($permissions) { $response.add('permissions', $permissions) }
    if ($cte) { $response.add('cte', $cte) }

    Write-Debug "End: $($MyInvocation.MyCommand.Name)"
    return $response
}

function New-CMKeyMetaPermission {
    param(
        [Parameter(Mandatory = $false,
            ValueFromPipelineByPropertyName = $true )]
        [String[]] $DecryptWithKey,
        [Parameter(Mandatory = $false,
            ValueFromPipelineByPropertyName = $true )]
        [String[]] $EncryptWithKey,
        [Parameter(Mandatory = $false,
            ValueFromPipelineByPropertyName = $true )]
        [String[]] $ExportKey,
        [Parameter(Mandatory = $false,
            ValueFromPipelineByPropertyName = $true )]
        [String[]] $MACVerifyWithKey,
        [Parameter(Mandatory = $false,
            ValueFromPipelineByPropertyName = $true )]
        [String[]] $MACWithKey,
        [Parameter(Mandatory = $false,
            ValueFromPipelineByPropertyName = $true )]
        [String[]] $ReadKey,
        [Parameter(Mandatory = $false,
            ValueFromPipelineByPropertyName = $true )]
        [String[]] $SignVerifyWithKey,
        [Parameter(Mandatory = $false,
            ValueFromPipelineByPropertyName = $true )]
        [String[]] $SignWithKey,
        [Parameter(Mandatory = $false,
            ValueFromPipelineByPropertyName = $true )]
        [String[]] $UseKey
    )
    Write-Debug "Start: $($MyInvocation.MyCommand.Name)"

    $response = @{}
    
    if ($DecryptWithKey.Length -gt 0) { $response.add('DecryptWithKey', $DecryptWithKey) }
    if ($EncryptWithKey.Length -gt 0) { $response.add('EncryptWithKey', $EncryptWithKey) }
    if ($ExportKey.Length -gt 0) { $response.add('ExportKey', $ExportKey) }
    if ($MACVerifyWithKey.Length -gt 0) { $response.add('MACVerifyWithKey', $MACVerifyWithKey) }
    if ($MACWithKey.Length -gt 0) { $response.add('MACWithKey', $MACWithKey) }
    if ($ReadKey.Length -gt 0) { $response.add('ReadKey', $ReadKey) }
    if ($SignVerifyWithKey.Length -gt 0) { $response.add('SignVerifyWithKey', $SignVerifyWithKey) }
    if ($SignWithKey.Length -gt 0) { $response.add('SignWithKey', $SignWithKey) }
    if ($UseKey.Length -gt 0) { $response.add('UseKey', $UseKey) }

    Write-Debug "End: $($MyInvocation.MyCommand.Name)"
    return $response
}

function New-CMKeyMetaCTEParams {
    param(
        [Parameter(Mandatory = $false,
            ValueFromPipelineByPropertyName = $true )]
        [bool] $persistent_on_client,
        [Parameter(Mandatory = $false,
            ValueFromPipelineByPropertyName = $true )]
        [String] $encryption_mode,
        [Parameter(Mandatory = $false,
            ValueFromPipelineByPropertyName = $true )]
        [bool] $cte_versioned
    )
    Write-Debug "Start: $($MyInvocation.MyCommand.Name)"

    $response = @{}
    
    if ($persistent_on_client -ne $null) { $response.add('persistent_on_client', $persistent_on_client) }
    if ($encryption_mode) { $response.add('encryption_mode', $encryption_mode) }
    if ($cte_versioned -ne $null) { $response.add('cte_versioned', $cte_versioned) }

    Write-Debug "End: $($MyInvocation.MyCommand.Name)"
    return $response
}

#             "uri": [
#                 string
#             ]
#         },
#         "issuerDNFields": {
#             "c": [
#                 string
#             ],
#             "cn": string,
#             "dc": [
#                 string
#             ],
#             "dnq": [
#                 string
#             ],
#             "email": [
#                 string
#             ],
#             "l": [
#                 string
#             ],
#             "o": [
#                 string
#             ],
#             "ou": [
#                 string
#             ],
#             "sn": string,
#             "st": [
#                 string
#             ],
#             "street": [
#                 string
#             ],
#             "t": [
#                 string
#             ],
#             "uid": [
#                 string
#             ]
#         },
#         "serialNumber": string,
#         "subjectANFields": {
#             "dns": [
#                 string
#             ],
#             "emailAddress": [
#                 string
#             ],
#             "ipAddress": [
#                 string
#             ],
#             "uri": [
#                 string
#             ]
#         },
#         "subjectDNFields": {
#             "c": [
#                 string
#             ],
#             "cn": string,
#             "dc": [
#                 string
#             ],
#             "dnq": [
#                 string
#             ],
#             "email": [
#                 string
#             ],
#             "l": [
#                 string
#             ],
#             "o": [
#                 string
#             ],
#             "ou": [
#                 string
#             ],
#             "sn": string,
#             "st": [
#                 string
#             ],
#             "street": [
#                 string
#             ],
#             "t": [
#                 string
#             ],
#             "uid": [
#                 string
#             ]
#         },
#         "x509SerialNumber": string
#     },
#     "compareIDWithUUID": string,
#     "compromiseAfter": string,
#     "compromiseAt": string,
#     "compromiseBefore": string,
#     "compromiseOccurranceAfter": string,
#     "compromiseOccurranceAt": string,
#     "compromiseOccurranceBefore": string,
#     "createdAfter": string,
#     "createdAt": string,
#     "createdBefore": string,
#     "curveIDs": [
#         string
#     ],
#     "deactivationAfter": string,
#     "deactivationAt": string,
#     "deactivationBefore": string,
#     "destroyAfter": string,
#     "destroyAt": string,
#     "destroyBefore": string,
#     "id": string,
#     "labels": {    },
#     "limit": integer,
#     "linkTypes": [
#         string
#     ],
#     "metaContains": string,
#     "neverExportable": boolean,
#     "neverExported": boolean,
#     "objectTypes": [
#         string
#     ],
#     "processStartAfter": string,
#     "processStartAt": string,
#     "processStartBefore": string,
#     "protectStopAfter": string,
#     "protectStopAt": string,
#     "protectStopBefore": string,
#     "returnOnlyIDs": boolean,
#     "revocationReason": string,
#     "revocationReasons": [
#         string
#     ],
#     "rotationDateReached": boolean,
#     "sha1Fingerprint": string,
#     "sha1Fingerprints": [
#         string
#     ],
#     "sha256Fingerprint": string,
#     "sha256Fingerprints": [
#         string
#     ],
#     "size": integer,
#     "sizes": [
#         integer
#     ],
#     "skip": integer,
#     "states": [
#         string
#     ],
#     "unexportable": boolean,
#     "updatedAfter": string,
#     "updatedAt": string,
#     "updatedBefore": string,
#     "uri": string,
#     "usageMasks": [
#         integer
#     ],
#     "version": integer,
#     "versions": [
#         integer
#     ]
# }

<#
    .SYNOPSIS
        Find-CMKeys
    .DESCRIPTION
        This operation uses `query-keys` and searches for keys stored on the CipherTrust Manager. The operation is similar to the list operation. The differences are (a) a lot more search parameters can be passed in, and (b) the search parameters are passed in the body of an HTTP POST request instead of being passed as query parameters in a HTTP GET request. Normally, this operation returns a list of keys, secrets, etc., that satisfy the search criteria. When the returnOnlyIDs input parameter is specified as true, this operation just returns a list of key IDs.
    .PARAMETER keyname
        Filters results to those with matching names.  The '?' and '*' wildcard characters may be used.

    .PARAMETER usageMask
        Deprecated: Use 'usageMasks'.
        Filters results to those with matching Cryptographic usage maskbased on [UsageMaskTable] enum
    .PARAMETER algorithm
        Deprecated: Use 'algorithms'. Filters results to those with matching algorithms based on [KeyAlgorithms] enum.
        The '?' and '*' wildcard characters may be used.
    .PARAMETER size
        Deprecated: Use 'sizes'. Filters results to those with matching size.
    .PARAMETER Unexportable
        Find keys with the specified value of the `unexportable` parameter (opposite of the KMIP `Extractable` parameter).    
    .PARAMETER skip
        The index of the first resource to return. Equivalent to `offset` in SQL.
    .PARAMETER limit
        The max number of resources to return. Equivalent to `limit` in SQL.
#    .INPUTS
#    None. You cannot pipe objects to Connect-CipherTrustManager.
#
#    .OUTPUTS
#    None. Connect-CipherTrustManager returns a proxy to this connection.
#
#    .EXAMPLE
#    PS> Connect-CipherTrustManager -server 10.23.104.40 -user "user1" -pass "P@ssw0rd!"
    .LINK
        https://github.com/thalescpl-io/CDSP_Orchestration/tree/main/PowerShell/CipherTrustManager
#>


function Find-CMKeys {
    param
    (
        [Parameter(Mandatory = $false,
            ValueFromPipelineByPropertyName = $true)]
        [string] $name, 
        [Parameter(Mandatory = $false,
            ValueFromPipelineByPropertyName = $true)]
        [UsageMaskTable] $usageMask, 
        [Parameter(Mandatory = $false,
            ValueFromPipelineByPropertyName = $true)]
        [Alias("algo")]
        [string] $algorithm, 
        [Parameter(Mandatory = $false,
            ValueFromPipelineByPropertyName = $true)]
        [int] $size,
        [Parameter(Mandatory = $false,
            ValueFromPipelineByPropertyName = $true)]
        [switch] $Unexportable,
        [Parameter(Mandatory = $false,
            ValueFromPipelineByPropertyName = $true )]
        [int] $skip,
        [Parameter(Mandatory = $false,
            ValueFromPipelineByPropertyName = $true )]
        [int] $limit
    )

    Write-Debug "Getting a List of Keys configured in CM"
    $endpoint = $CM_Session.REST_URL + $target_search_uri
    Write-Debug "Endpoint: $($endpoint)"

    # Mandatory Parameters
    $body = @{}

    # Optional Parameters
    if ($name) { $body.add('name', $name) }
    if ($usageMask) { $body.add('usageMask', [int]$usageMask) }
    if ($algorithm) { $body.add('algorithm', $algorithm) }
    if ($size) { $body.add('size', $size) }

    if ($Unexportable) { $body.add('unexportable', $true) }
    
    if ($skip) {
        $endpoint += "&skip="
        $endpoint += $skip
    }

    if ($limit) {
        $endpoint += "&limit="
        $endpoint += $limit
    }

    $jsonBody = $body | ConvertTo-Json -Depth 5
    Write-Debug "JSON Body: $($jsonBody)"

    Try {
        Test-CMJWT #Make sure we have an up-to-date jwt
        $headers = @{
            Authorization = "Bearer $($CM_Session.AuthToken)"
        }
        Write-Debug "Headers: $($headers)"    
        $response = Invoke-RestMethod  -Method 'POST' -Uri $endpoint -Body $jsonBody -Headers $headers -ContentType 'application/json'
        Write-Debug "Headers: $($response)"    
    }
    Catch {
        $StatusCode = $_.Exception.Response.StatusCode
        if ($StatusCode -EQ [System.Net.HttpStatusCode]::Conflict) {
            Write-Error "Error $([int]$StatusCode) $($StatusCode): User set already exists"
            return
        }
        elseif ($StatusCode -EQ [System.Net.HttpStatusCode]::Unauthorized) {
            Write-Error "Error $([int]$StatusCode) $($StatusCode): Unable to connect to CipherTrust Manager with current credentials"
            return
        }
        elseif ($StatusCode -EQ [System.Net.HttpStatusCode]::NotFound) {
            Write-Error "Error $([int]$StatusCode) $($StatusCode): Unable to find a Key by those parameters to delete"
            return
        }
        else {
            Write-Error "Error $([int]$StatusCode) $($StatusCode): $($_.Exception.Response.ReasonPhrase)" -ErrorAction Stop
        }
    }
    Write-Debug "List of Keys created"
    return $response
}    


<#
    .SYNOPSIS
        Remove-CMKey
    .DESCRIPTION
        This operation deletes a key by id.
    .PARAMETER id
        Filters results to those with matching names.  The '?' and '*' wildcard characters may be used.
    .PARAMETER version
        Specifies the key version: Default is latest version
    .PARAMETER type
        Specify the type of the idenfifier specified by the `name` option.
        Must be one of name, id, uri or alias.
        If not specificed, the type of the identifier is inferred
#    .INPUTS
#    None. You cannot pipe objects to Connect-CipherTrustManager.
#
#    .OUTPUTS
#    None. Connect-CipherTrustManager returns a proxy to this connection.
#
#    .EXAMPLE
#    PS> Connect-CipherTrustManager -server 10.23.104.40 -user "user1" -pass "P@ssw0rd!"
    .LINK
        https://github.com/thalescpl-io/CDSP_Orchestration/tree/main/PowerShell/CipherTrustManager
#>

function Remove-CMKey {
    param
    (
        [Parameter(Mandatory = $true,
            ValueFromPipelineByPropertyName = $true)]
        [string] $id,
        [Parameter(Mandatory = $false,
            ValueFromPipelineByPropertyName = $true)]
        [int] $version,
        [Parameter(Mandatory = $false,
            ValueFromPipelineByPropertyName = $true)]
        [string] $type
    )
    Write-Debug "Start: $($MyInvocation.MyCommand.Name)"

    Write-Debug "Deleting a Key by ID in CM"
    $endpoint = $CM_Session.REST_URL + $target_uri
    Write-Debug "Endpoint: $($endpoint)"

    #set id which is mandatory
    $endpoint += "/$id"

    #Set query
    $firstset = $false
    if ($version) {
        $endpoint += "?version="
        $firstset = $true
        $endpoint += $version            
    }
    if ($type) {
        if ($firstset) {
            $endpoint += "&type="
        }
        else {
            $endpoint += "?type="
            $firstset = $true
        }
        $endpoint += $type
    }

    Write-Debug "Endpoint with ID: $($endpoint)"

    Try {
        Test-CMJWT #Make sure we have an up-to-date jwt
        $headers = @{
            Authorization = "Bearer $($CM_Session.AuthToken)"
        }
        Write-Debug "Headers: $($headers)"    
        $response = Invoke-RestMethod  -Method 'DELETE' -Uri $endpoint -Headers $headers -ContentType 'application/json'
        Write-Debug "Response: $($response)"  
    }
    Catch {
        $StatusCode = $_.Exception.Response.StatusCode
        if ($StatusCode -EQ [System.Net.HttpStatusCode]::Conflict) {
            Write-Error "Error $([int]$StatusCode) $($StatusCode): User set already exists"
            return
        }
        elseif ($StatusCode -EQ [System.Net.HttpStatusCode]::Unauthorized) {
            Write-Error "Error $([int]$StatusCode) $($StatusCode): Unable to connect to CipherTrust Manager with current credentials"
            return
        }
        elseif ($StatusCode -EQ [System.Net.HttpStatusCode]::NotFound) {
            Write-Error "Error $([int]$StatusCode) $($StatusCode): Unable to find a Key by that ID to delete"
            return
        }
        else {
            Write-Error "Error $([int]$StatusCode) $($StatusCode): $($_.Exception.Response.ReasonPhrase)" -ErrorAction Stop
        }
    }
    Write-Debug "Key deleted"
    Write-Debug "End: $($MyInvocation.MyCommand.Name)"
    return
}    


Export-ModuleMember -Function Find-CMKeys
Export-ModuleMember -Function New-CMKey
Export-ModuleMember -Function Remove-CMKey
Export-ModuleMember -Function New-CMKeyMeta
Export-ModuleMember -Function New-CMKeyMetaCTEParams
Export-ModuleMember -Function New-CMKeyMetaPermission<|MERGE_RESOLUTION|>--- conflicted
+++ resolved
@@ -62,7 +62,6 @@
 $target_uri = "/vault/keys2"
 $target_search_uri = "/vault/query-keys/"
 ####
-<<<<<<< HEAD
 
 #Allow for backwards compatibility with PowerShell 5.1
 #Set default Param for Invoke-RestMethod in PS 6+ to "-SkipCertificateCheck" to true.
@@ -96,9 +95,6 @@
     [System.Net.ServicePointManager]::ServerCertificateValidationCallback = [SSLHandler]::GetSSLHandler()
 }
 
-
-=======
->>>>>>> 4835cf19
 <#
     .SYNOPSIS
         Create a key in CipherTrust Manager
