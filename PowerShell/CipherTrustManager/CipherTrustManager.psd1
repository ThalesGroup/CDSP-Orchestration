--- conflicted
+++ resolved
@@ -87,17 +87,14 @@
         "Keys/CipherTrustManager-Keys",
         "Users/CipherTrustManager-Users",
         "SyslogConnections/CipherTrustManager-SyslogConnections",
-<<<<<<< HEAD
         "CTE/CipherTrustManager-CTEPolicyElements",
         "CTE/CipherTrustManager-CTEPolicies",
         "CTE/CipherTrustManager-CTEClients",
         "CTE/CipherTrustManager-CSIStorageGroups",
         "Client-Management/CipherTrustManager-Tokens"
-=======
         "Tokens/CipherTrustManager-Tokens",
         "Alarms/CipherTrustManager-Alarms",
         "AkeylessConfiguration/CipherTrustManager-AkeylessConfiguration"
->>>>>>> 74a35e49
     )
 
     # Functions to export from this module, for best performance, do not use wildcards and do not delete the entry, use an empty array if there are no functions to export.
@@ -155,7 +152,6 @@
         "New-CMSyslog",
         "Get-CMSyslog",
         "Remove-CMSyslog",
-<<<<<<< HEAD
         "Set-CMSyslog" ,
         # CTE Specific Stuff
         "New-CTEPolicyElement",
@@ -192,7 +188,6 @@
         "New-CMKeyMetaPermission",
         "New-CMKeyMetaCTEParams",
         "New-CM_ClientToken"
-=======
         "Set-CMSyslog",
         "Find-CMTokens",
         "New-CMToken",
@@ -208,7 +203,6 @@
         "Ack-CMAlarm",
         "Get-CMAkeylessConfiguration",
         "Set-CMAkeylessConfiguration"
->>>>>>> 74a35e49
     )
 
     # Cmdlets to export from this module, for best performance, do not use wildcards and do not delete the entry, use an empty array if there are no cmdlets to export.
